--- conflicted
+++ resolved
@@ -19,14 +19,11 @@
 import (
 	"context"
 	"fmt"
-<<<<<<< HEAD
 	metav1 "k8s.io/apimachinery/pkg/apis/meta/v1"
 	"k8s.io/apimachinery/pkg/types"
 	"regexp"
-=======
 	"net/url"
 	"strconv"
->>>>>>> 3b89cd4a
 	"time"
 
 	corev1 "k8s.io/api/core/v1"
@@ -134,15 +131,7 @@
 		fmt.Println(kc.ID)
 
 		civoCluster.Spec.ID = &kc.ID
-<<<<<<< HEAD
 		return ctrl.Result{Requeue: true, RequeueAfter: time.Minute * 1}, nil
-=======
-		if !kc.Ready {
-			return ctrl.Result{Requeue: true, RequeueAfter: time.Minute * 1}, nil
-		}
-
-		return ctrl.Result{}, nil
->>>>>>> 3b89cd4a
 	}
 
 	// Update cluster
@@ -157,7 +146,6 @@
 	if !kc.Ready {
 		kc, _ := r.CivoClient.GetKubernetesCluster(*civoCluster.Spec.ID)
 
-<<<<<<< HEAD
 		if kc.Ready && civoCluster.Spec.ControlPlaneEndpoint.Host == "" {
 			node, err := r.getNode(ctx, cluster, kc)
 			if err != nil {
@@ -174,12 +162,9 @@
 
 			return ctrl.Result{Requeue: true}, nil
 		} else {
-=======
-		if kc.Ready {
 			host, port := stringToHostPort(kc.APIEndPoint)
 			civoCluster.Spec.ControlPlaneEndpoint.Host = host
 			civoCluster.Spec.ControlPlaneEndpoint.Port = port
->>>>>>> 3b89cd4a
 			civoCluster.Status.Ready = true
 			r.Client.Status().Update(ctx, civoCluster)
 		}
@@ -197,7 +182,6 @@
 	return ctrl.Result{}, nil
 }
 
-<<<<<<< HEAD
 func (r *CivoClusterReconciler) createControlPlaneMachine(
 	ctx context.Context, cluster *capiv1beta1.Cluster, civoCluster *infrastructurev1beta1.CivoCluster, node *corev1.Node,
 ) error  {
@@ -294,7 +278,8 @@
 	}
 
 	return &nodeList.Items[0], nil
-=======
+}
+  
 func stringToHostPort(hostPort string) (string, int32) {
 	v, err := url.Parse(hostPort)
 	if err != nil {
@@ -305,7 +290,6 @@
 		return "", 0
 	}
 	return v.Hostname(), int32(i)
->>>>>>> 3b89cd4a
 }
 
 // SetupWithManager sets up the controller with the Manager.
